# **************************************************************************
# *
# * Authors:     J.M. De la Rosa Trevin (delarosatrevin@scilifelab.se) [1]
# *              V. E.G: Bengtsson (viktor.bengtsson@mmk.su.se) [2]
# *
# * [1] SciLifeLab, Stockholm University
# * [2] Department of Materials and Environmental Chemistry, Stockholm University
# *
# * This program is free software; you can redistribute it and/or modify
# * it under the terms of the GNU General Public License as published by
# * the Free Software Foundation; either version 2 of the License, or
# * (at your option) any later version.
# *
# * This program is distributed in the hope that it will be useful,
# * but WITHOUT ANY WARRANTY; without even the implied warranty of
# * MERCHANTABILITY or FITNESS FOR A PARTICULAR PURPOSE.  See the
# * GNU General Public License for more details.
# *
# * You should have received a copy of the GNU General Public License
# * along with this program; if not, write to the Free Software
# * Foundation, Inc., 59 Temple Place, Suite 330, Boston, MA
# * 02111-1307  USA
# *
# *  All comments concerning this program package may be sent to the
# *  e-mail address 'scipion@cnb.csic.es'
# *
# **************************************************************************

import pyworkflow.protocol as pwprot
<<<<<<< HEAD
import dials.convert as dconv
import dials.utils as dutils

from pwed.objects import ExportFile
from pwed.protocols import EdProtExport
from dials.protocols import DialsProtBase, PhilBase, CliBase
from dials.constants import exportFormatChoices
from dials.constants import *
=======
from pwed.objects import ExportFile
from pwed.protocols import EdProtExport

import dials.convert as dconv
from dials.constants import JSON, MMCIF, MTZ, NXS, SADABS, XDS_ASCII
from dials.objects import RunJobError
from dials.protocols import CliBase, DialsProtBase, PhilBase
>>>>>>> a77166a4


class DialsProtExport(EdProtExport, DialsProtBase):
    """Protocol for exporting results using Dials"""

    _label = "export"

    # -------------------------- DEFINE param functions -----------------------

    def _defineParams(self, form):
        # EdProtIndexSpots._defineParams(self, form)

        # The start of the actually relevant part.
        form.addSection(label="Input")

        form.addParam(
            "inputSet",
            pwprot.PointerParam,
            pointerClass="SetOfIndexedSpots",
            label="Integrated spots to export",
            help="",
        )

        # Help messages are copied from the DIALS documentation at
        # https://dials.github.io/documentation/programs/dials_export.html

<<<<<<< HEAD
        form.addParam('exportFormat', pwprot.EnumParam,
                      label='Which format do you want to export?',
                      choices=exportFormatChoices,
                      default=MTZ,
                      display=pwprot.EnumParam.DISPLAY_HLIST,
                      help="The output file format. Please note that "
                      "XDS_ASCII is incompatible with scaled data."
                      )

        group = form.addGroup('mtz', condition=f"exportFormat=={MTZ}")

        group.addParam('mtzCombinePartials', pwprot.BooleanParam,
                       label='Combine partial reflections?', default=True,
                       help="Combine partials that have the same partial "
                       "id into one reflection, with an updated partiality "
                       "given by the sum of the individual partialities.",
                       )

        group.addParam('mtzPartialityThreshold', pwprot.FloatParam,
                       label='Partiality threshold',
                       default=0.99, allowsNull=True,
                       condition="mtzCombinePartials==True",
                       help="All reflections with partiality values above "
                       "the partiality threshold will be retained. This is "
                       "done after any combination of partials if applicable.",
                       )

        group.addParam('mtzMinIsigi', pwprot.FloatParam,
                       label='min I/Sig(I)',
                       default=-5, allowsNull=True,
                       help="Exclude reflections with unfeasible "
                       "values of I/Sig(I)",
                       )

        group.addParam('mtzForceStaticModel', pwprot.BooleanParam,
                       label='Force static model?', default=False,
                       help="Force program to use static model even if "
                       "scan varying is present",
                       )

        group.addParam('mtzFilter_ice', pwprot.BooleanParam, default=False,
                       label='Filter ice?',
                       help="Filter out reflections at typical ice ring "
                       "resolutions before max_cell estimation.")

        group.addParam('mtzDMin', pwprot.FloatParam,
                       label='d_min',
                       default=None, allowsNull=True,
                       help="Filter out reflections with d-spacing "
                       "below d_min",
                       )

        group.addParam('mtzHklout', pwprot.StringParam,
                       label='Output file',
                       default="",
                       help="The output MTZ filename, defaults to "
                       "integrated_<jobID>.mtz",
                       )

        group.addParam('mtzCrystalName', pwprot.StringParam,
                       label='Crystal name',
                       default='XTAL',
                       help="The name of the crystal "
                       "for the mtz file metadata",
                       )

        group = form.addGroup(
            'sadabs', condition=f"exportFormat=={SADABS}")

        group.addParam('sadabsHklout', pwprot.StringParam,
                       label='Output filename',
                       default='integrated.sad',
                       help="The output raw sadabs file",
                       )

        group.addParam('sadabsRun', pwprot.IntParam,
                       label='Batch or run number',
                       default=1, allowsNull=True,
                       help="Batch number / run number for output file",
                       )

        group.addParam('sadabsPredict', pwprot.BooleanParam,
                       label='Predict from static model', default=False,
                       help="Compute centroids with static model, "
                       "not observations",
                       )

        group = form.addGroup(
            'Nexus', condition=f"exportFormat=={NXS}")
        group.addParam('nxsHklout', pwprot.StringParam,
                       label='Output filename',
                       default='integrated.nxs',
                       help="The output Nexus file",
                       )

        group.addParam('nxsInstrumentName', pwprot.StringParam,
                       label='Instrument name',
                       default='Unknown',
                       help="Name of the instrument/beamline",
                       )

        group.addParam('nxsInstrumentShortName', pwprot.StringParam,
                       label='Short instrument name',
                       default='Unknown',
                       help="Short name for instrument/beamline, "
                       "perhaps the acronym",
                       )

        group.addParam('nxsSourceName', pwprot.StringParam,
                       label='Source name',
                       default='Unknown',
                       help="Name of the source/facility",
                       )

        group.addParam('nxsSourceShortName', pwprot.StringParam,
                       label='Short source name',
                       default='Unknown',
                       help="Short name for source, perhaps the acronym",
                       )
=======
        form.addParam(
            "exportFormat",
            pwprot.EnumParam,
            label="Which format do you want to export?",
            choices=["mtz", "sadabs", "nxs", "mmcif", "xds_ascii", "json"],
            default=MTZ,
            display=pwprot.EnumParam.DISPLAY_HLIST,
            help="The output file format. Please note that "
            "XDS_ASCII is incompatible with scaled data.",
        )

        group = form.addGroup("mtz", condition=f"exportFormat=={MTZ}")

        group.addParam(
            "mtzCombinePartials",
            pwprot.BooleanParam,
            label="Combine partial reflections?",
            default=True,
            help="Combine partials that have the same partial "
            "id into one reflection, with an updated partiality "
            "given by the sum of the individual partialities.",
        )

        group.addParam(
            "mtzPartialityThreshold",
            pwprot.FloatParam,
            label="Partiality threshold",
            default=0.99,
            allowsNull=True,
            condition="mtzCombinePartials==True",
            help="All reflections with partiality values above "
            "the partiality threshold will be retained. This is "
            "done after any combination of partials if applicable.",
        )

        group.addParam(
            "mtzMinIsigi",
            pwprot.FloatParam,
            label="min I/Sig(I)",
            default=-5,
            allowsNull=True,
            help="Exclude reflections with unfeasible " "values of I/Sig(I)",
        )

        group.addParam(
            "mtzForceStaticModel",
            pwprot.BooleanParam,
            label="Force static model?",
            default=False,
            help="Force program to use static model even if "
            "scan varying is present",
        )

        group.addParam(
            "mtzFilter_ice",
            pwprot.BooleanParam,
            default=False,
            label="Filter ice?",
            help="Filter out reflections at typical ice ring "
            "resolutions before max_cell estimation.",
        )

        group.addParam(
            "mtzDMin",
            pwprot.FloatParam,
            label="d_min",
            default=None,
            allowsNull=True,
            help="Filter out reflections with d-spacing " "below d_min",
        )

        group.addParam(
            "mtzHklout",
            pwprot.StringParam,
            label="Output file",
            default="",
            help="The output MTZ filename, defaults to "
            "integrated_<jobID>.mtz",
        )

        group.addParam(
            "mtzCrystalName",
            pwprot.StringParam,
            label="Crystal name",
            default="XTAL",
            help="The name of the crystal " "for the mtz file metadata",
        )

        group = form.addGroup("sadabs", condition=f"exportFormat=={SADABS}")

        group.addParam(
            "sadabsHklout",
            pwprot.StringParam,
            label="Output filename",
            default="integrated.sad",
            help="The output raw sadabs file",
        )

        group.addParam(
            "sadabsRun",
            pwprot.IntParam,
            label="Batch or run number",
            default=1,
            allowsNull=True,
            help="Batch number / run number for output file",
        )

        group.addParam(
            "sadabsPredict",
            pwprot.BooleanParam,
            label="Predict from static model",
            default=False,
            help="Compute centroids with static model, " "not observations",
        )

        group = form.addGroup("Nexus", condition=f"exportFormat=={NXS}")
        group.addParam(
            "nxsHklout",
            pwprot.StringParam,
            label="Output filename",
            default="integrated.nxs",
            help="The output Nexus file",
        )

        group.addParam(
            "nxsInstrumentName",
            pwprot.StringParam,
            label="Instrument name",
            default="Unknown",
            help="Name of the instrument/beamline",
        )

        group.addParam(
            "nxsInstrumentShortName",
            pwprot.StringParam,
            label="Short instrument name",
            default="Unknown",
            help="Short name for instrument/beamline, " "perhaps the acronym",
        )

        group.addParam(
            "nxsSourceName",
            pwprot.StringParam,
            label="Source name",
            default="Unknown",
            help="Name of the source/facility",
        )

        group.addParam(
            "nxsSourceShortName",
            pwprot.StringParam,
            label="Short source name",
            default="Unknown",
            help="Short name for source, perhaps the acronym",
        )

        group = form.addGroup("mmcif", condition=f"exportFormat=={MMCIF}")

        group.addParam(
            "mmcifHklout",
            pwprot.StringParam,
            label="Output name",
            default="",
            help="The output CIF file, defaults to " "<jobID>_integrated.cif.",
        )
>>>>>>> a77166a4

        group = form.addGroup(
            "XDS_ASCII", condition=f"exportFormat=={XDS_ASCII}"
        )

        group.addParam(
            "xdsAsciiHklout",
            pwprot.StringParam,
            label="Output name",
            default="DIALS.HKL",
            help="The output raw hkl file",
        )

        group = form.addGroup("json", condition=f"exportFormat=={JSON}")
        group.addParam(
            "jsonFilename",
            pwprot.StringParam,
            label="Filename",
            default="rlp.json",
            help="",
        )

        group.addParam(
            "jsonCompact",
            pwprot.BooleanParam,
            label="Compact?",
            default=True,
        )
        group.addParam(
            "jsonNDigits",
            pwprot.IntParam,
            label="Number of decimal places?",
            default=6,
            allowsNull=True,
            help="Number of decimal places to be used for "
            "representing the reciprocal lattice points.",
        )

        if dutils.isMinDialsVersion("3.9.0"):
            group = form.addGroup(
                "shelx", condition=f"exportFormat=={SHELX}")
            group.addParam("shelxName", pwprot.StringParam,
                           label="Shelx base name",
                           default="dials",
                           )
            group.addParam("shelxScale", pwprot.BooleanParam,
                           label="Scale reflections?",
                           help=("Scale reflections to maximise output "
                                 "precision in SHELX 8.2f format"),
                           default=True,
                           )
            group.addParam("shelxScaleMin", pwprot.FloatParam,
                           condition="shelxScale",
                           label="Minimum intensity value after scaling",
                           default=-9999.0
                           )
            group.addParam("shelxScaleMax", pwprot.FloatParam,
                           condition="shelxScale",
                           label="Maximum intensity value after scaling",
                           default=9999.0
                           )
            group = form.addGroup(
                "pets", condition=f"exportFormat=={PETS}")
            group.addParam("petsPrefix", pwprot.StringParam,
                           label="Filename prefix",
                           default="dials_dyn",
                           help=("The prefix for output files, where the "
                                 "default will produce dials_dyn.cif_pets")
                           )
            group.addParam("petsId", pwprot.IntParam,
                           label=("ID of experiment to export from"
                                  " multi-experiment list:"),
                           default=None,
                           allowsNull=True,
                           expertLevel=pwprot.LEVEL_ADVANCED
                           )
            group.addParam("petsPartialityCutoff", pwprot.FloatParam,
                           label="Partiality cutoff",
                           default=0.99,
                           allowsNull=True,
                           help=("Cutoff for determining which reflections are"
                                 " deemed to be fully recorded")
                           )
            group.addParam("petsFlagFiltering", pwprot.BooleanParam,
                           label="Flag filtering",
                           default=False,
                           expertLevel=pwprot.LEVEL_ADVANCED,
                           help=("If true, keep only the reflections where the"
                                 " relevant `integrated` flag is set (either "
                                 "`integrated_sum` or `integrated_prf`). This"
                                 " seems to be quite restrictive compared to"
                                 " PETS, so is not set by default.")
                           )
            group.addParam("petsVFExcitationErrorCutoff", pwprot.FloatParam,
                           label="Excitation error cutoff",
                           default=0.04,
                           allowsNull=True,
                           help=("Excitation error cutoff determining which "
                                 "reflections are included in virtual frames")
                           )
            group.addParam("petsVFNMerged", pwprot.IntParam,
                           label=("Number of frames to merge in a virtual"
                                  " frame"),
                           default=1,
                           allowsNull=True,
                           )
            group.addParam("petsVFStep", pwprot.IntParam,
                           label=("Steps between frames"),
                           default=1,
                           allowsNull=True,
                           )

        # Allow an easy way to import a phil file with parameters
        PhilBase._definePhilParams(self, form)

        # Allow adding anything else with command line syntax
        CliBase._defineCliParams(self, form)

    # -------------------------- INSERT functions ----------------------------

    def _insertAllSteps(self):
        self._insertFunctionStep("convertInputStep", self.inputSet.getObjId())
        self._insertFunctionStep("exportStep")
        self._insertFunctionStep("createOutputStep")

    # -------------------------- STEPS functions -----------------------------
    def convertInputStep(self, inputSpotId):
        inputSet = self.inputSet.get()
        self.info(f"Number of spots: {inputSet.getSize()}")
        # Write new model and/or reflection file if no was supplied from set
        if self._checkWriteModel():
            dconv.writeJson(inputSet, self.getInputModelFile())
        if self._checkWriteRefl():
            dconv.writeRefl(inputSet, self.getInputReflFile())

    def exportStep(self):
        program = "dials.export"
        arguments = self._prepareCommandline(program)
        try:
            self.runJob(program, arguments)
        except RunJobError:
            self.info(self.getError())

    def createOutputStep(self):
        outputSet = self._createSetOfExportFiles()
        eFile = ExportFile()
        eFile.setFilePath(self.getExport())
        eFile.setFileType(self.getFileType())
        outputSet.append(eFile)
        outputSet.write()
        self._defineOutputs(exportedFileSet=outputSet)

    # -------------------------- INFO functions ------------------------------
    def _validate(self):
        errors = []
        return errors

    def _summary(self):
        summary = []
        if self.getDatasets() not in (None, ""):
            summary.append(self.getDatasets())

        return summary

    # -------------------------- BASE methods to be overridden ---------------

    INPUT_EXPT_FILENAME = "integrated_model.expt"
    INPUT_REFL_FILENAME = "integrated_reflections.refl"

    def _initialParams(self, program):
        # Base method that can more easily be overridden when needed
        params = (
            f"{self.getInputModelFile()} {self.getInputReflFile()} "
            f"{self.getOutput()} "
            f"output.log={self.getLogFilePath(program)}"
        )

        return params

    def _extraParams(self):
        params = ""
<<<<<<< HEAD
        if self.getFormat() is MTZ:
            params += self.mtzExtraParams()

        elif self.getFormat() is SADABS:
            params += self.sadabsExtraParams()

        elif self.getFormat() is NXS:
            params += self.nxsExtraParams()
=======
        if self.exportFormat.get() is MTZ:
            if self.mtzCombinePartials:
                params += " mtz.combine_partials=True"

            params += (
                f" mtz.partiality_threshold="
                f"{self.mtzPartialityThreshold.get()}"
            )

            params += f" mtz.min_isigi={self.mtzMinIsigi.get()}"

            if self.mtzForceStaticModel:
                params += " mtz.force_static_model=True"

            if self.mtzFilter_ice:
                params += " mtz.filter_ice_rings=True"

            if self.mtzDMin.get() is not None:
                params += f" mtz.d_min={self.mtzDMin.get()}"

            params += (
                f" mtz.crystal_name="
                f"{self.getCrystalName(self.mtzCrystalName.get())}"
            )
            params += f" mtz.project_name={self.getProjectName()}"

        elif self.exportFormat.get() is SADABS:
            if self.sadabsRun.get() != 1:
                params += f" sadabs.run={self.sadabsRun.get()}"

            if self.sadabsPredict:
                params += " sadabs.predict=True"

        elif self.exportFormat.get() is NXS:
            params += (
                f" nxs.instrument_name=" f"{self.nxsInstrumentName.get()}"
            )

            params += (
                f" nxs.instrument_short_name="
                f"{self.nxsInstrumentShortName.get()}"
            )
>>>>>>> a77166a4

        elif self.getFormat() is JSON:
            params += self.jsonExtraParams()

<<<<<<< HEAD
        elif self.getFormat() is SHELX:
            params += self.shelxExtraParams()
=======
            params += (
                f" nxs.source_short_name=" f"{self.nxsSourceShortName.get()}"
            )
>>>>>>> a77166a4

        elif self.getFormat() is PETS:
            params += self.petsExtraParams()

        return params

    # -------------------------- UTILS functions ------------------------------

    def getFormat(self):
        return self.exportFormat.get()

    def getFileType(self):
        if self.getFormat() is MTZ:
            filetype = "mtz"

        if self.getFormat() is SADABS:
            filetype = "sad"

        if self.getFormat() is NXS:
            filetype = "nxs"

        if self.getFormat() is MMCIF:
            filetype = "cif"

        if self.getFormat() is XDS_ASCII:
            filetype = "XDS_ASCII"

        if self.getFormat() is JSON:
            filetype = "json"

        if self.getFormat() is SHELX:
            filetype = "shelx"

        if self.getFormat() is PETS:
            filetype = "cif_pets"

        return filetype

    def getExport(self):
        name = None
        if self.getFormat() is MTZ:
            if self.mtzHklout.get() == "":
                name = f"integrated_{self.getObjId()}.mtz"
            else:
                name = self.mtzHklout.get()

        if self.getFormat() is SADABS:
            name = self.sadabsHklout.get()

        if self.getFormat() is NXS:
            name = self.nxsHklout.get()

        if self.getFormat() is MMCIF:
            if self.mmcifHklout.get() == "":
                name = f"integrated_{self.getObjId()}.cif"
            else:
                name = self.mmcifHklout.get()

        if self.getFormat() is XDS_ASCII:
            name = self.xdsAsciiHklout.get()

        if self.getFormat() is JSON:
            name = self.jsonFilename.get()

        if self.getFormat() is SHELX:
            name = self.shelxName.get()

        if self.getFormat() is PETS:
            name = self.petsPrefix.get()

        return self.outDir(name)

    def outDir(self, fn=None):
        if fn is None:
            return self._getExtraPath()
        else:
            return self._getExtraPath(fn)

    def getOutput(self):
        mtzStr = f"mtz.hklout={self.getExport()}"

        sadabsStr = f"sadabs.hklout={self.getExport()}"

        nxsStr = f"nxs.hklout={self.getExport()}"

        mmcifStr = f"mmcif.hklout={self.getExport()}"

        xdsAsciiStr = f"xds_ascii.hklout={self.getExport()}"

        jsonStr = f"json.filename={self.getExport()}"

        shelxStr = (f"shelx.hklout={self.getExport()}.hkl "
                    f"shelx.ins={self.getExport()}.ins")

        petsStr = f"pets.filename_prefix={self.getExport()}"

        idx = self.getFormat()

<<<<<<< HEAD
        formats = exportFormatChoices

        nameStr = [mtzStr, sadabsStr, nxsStr, mmcifStr,
                   xdsAsciiStr, jsonStr, shelxStr, petsStr]

=======
        formats = ["mtz", "sadabs", "nxs", "mmcif", "xds_ascii", "json"]
        nameStr = [mtzStr, sadabsStr, nxsStr, mmcifStr, xdsAsciiStr, jsonStr]
>>>>>>> a77166a4
        outputString = f"format={formats[idx]} {nameStr[idx]}"
        return outputString

    def mtzExtraParams(self):
        params = ""
        if self.mtzCombinePartials:
            params += " mtz.combine_partials=True"

            params += (f" mtz.partiality_threshold="
                       f"{self.mtzPartialityThreshold.get()}")

            params += f" mtz.min_isigi={self.mtzMinIsigi.get()}"

        if self.mtzForceStaticModel:
            params += " mtz.force_static_model=True"

        if self.mtzFilter_ice:
            params += " mtz.filter_ice_rings=True"

        if self.mtzDMin.get() is not None:
            params += f" mtz.d_min={self.mtzDMin.get()}"

        params += (f" mtz.crystal_name="
                   f"{self.getCrystalName(self.mtzCrystalName.get())}")
        params += f" mtz.project_name={self.getProjectName()}"
        return params

    def sadabsExtraParams(self):
        params = ""
        if self.sadabsRun.get() != 1:
            params += f" sadabs.run={self.sadabsRun.get()}"

        if self.sadabsPredict:
            params += " sadabs.predict=True"
        return params

    def nxsExtraParams(self):
        params = ""
        params += (f" nxs.instrument_name="
                   f"{self.nxsInstrumentName.get()}")

        params += (f" nxs.instrument_short_name="
                   f"{self.nxsInstrumentShortName.get()}")

        params += f" nxs.source_name={self.nxsSourceName.get()}"

        params += (f" nxs.source_short_name="
                   f"{self.nxsSourceShortName.get()}")
        return params

    def jsonExtraParams(self):
        params = ""
        if self.jsonCompact is False:
            params += " json.compact=False"

        if self.jsonNDigits.get() != 6:
            params += f" json.n_digits={self.jsonNDigits.get()}"
        return params

    def shelxExtraParams(self):
        params = ""
        if self.shelxScale.get():
            params += (f" scale=True scale_range="
                       f"{self.shelxScaleMin.get()},"
                       f"{self.shelxScaleMax.get()}")
        else:
            params += f" scale=False"

        return params

    def petsExtraParams(self):
        params = ""
        petsID = self.petsId.get()
        eeCutoff = self.petsVFExcitationErrorCutoff.get()
        nMerged = self.petsVFNMerged.get()
        step = self.petsVFStep.get()

        if petsID not in ("", "None", None):
            params += f" id={petsID}"
        params += f" partiality_cutoff={self.petsPartialityCutoff.get()}"
        if self.petsFlagFiltering.get():
            params += f" flag_filtering=True"
        else:
            params += f" flag_filtering=False"
        if eeCutoff is not None:
            params += f" excitation_error_cutoff={eeCutoff}"
        if nMerged is not None:
            params += f" n_merged={nMerged}"
        if step is not None:
            params += f" step={step}"

        return params<|MERGE_RESOLUTION|>--- conflicted
+++ resolved
@@ -27,24 +27,24 @@
 # **************************************************************************
 
 import pyworkflow.protocol as pwprot
-<<<<<<< HEAD
+from pwed.objects import ExportFile
+from pwed.protocols import EdProtExport
+
 import dials.convert as dconv
 import dials.utils as dutils
-
-from pwed.objects import ExportFile
-from pwed.protocols import EdProtExport
-from dials.protocols import DialsProtBase, PhilBase, CliBase
-from dials.constants import exportFormatChoices
-from dials.constants import *
-=======
-from pwed.objects import ExportFile
-from pwed.protocols import EdProtExport
-
-import dials.convert as dconv
-from dials.constants import JSON, MMCIF, MTZ, NXS, SADABS, XDS_ASCII
+from dials.constants import (
+    JSON,
+    MMCIF,
+    MTZ,
+    NXS,
+    PETS,
+    SADABS,
+    SHELX,
+    XDS_ASCII,
+    exportFormatChoices,
+)
 from dials.objects import RunJobError
 from dials.protocols import CliBase, DialsProtBase, PhilBase
->>>>>>> a77166a4
 
 
 class DialsProtExport(EdProtExport, DialsProtBase):
@@ -71,132 +71,11 @@
         # Help messages are copied from the DIALS documentation at
         # https://dials.github.io/documentation/programs/dials_export.html
 
-<<<<<<< HEAD
-        form.addParam('exportFormat', pwprot.EnumParam,
-                      label='Which format do you want to export?',
-                      choices=exportFormatChoices,
-                      default=MTZ,
-                      display=pwprot.EnumParam.DISPLAY_HLIST,
-                      help="The output file format. Please note that "
-                      "XDS_ASCII is incompatible with scaled data."
-                      )
-
-        group = form.addGroup('mtz', condition=f"exportFormat=={MTZ}")
-
-        group.addParam('mtzCombinePartials', pwprot.BooleanParam,
-                       label='Combine partial reflections?', default=True,
-                       help="Combine partials that have the same partial "
-                       "id into one reflection, with an updated partiality "
-                       "given by the sum of the individual partialities.",
-                       )
-
-        group.addParam('mtzPartialityThreshold', pwprot.FloatParam,
-                       label='Partiality threshold',
-                       default=0.99, allowsNull=True,
-                       condition="mtzCombinePartials==True",
-                       help="All reflections with partiality values above "
-                       "the partiality threshold will be retained. This is "
-                       "done after any combination of partials if applicable.",
-                       )
-
-        group.addParam('mtzMinIsigi', pwprot.FloatParam,
-                       label='min I/Sig(I)',
-                       default=-5, allowsNull=True,
-                       help="Exclude reflections with unfeasible "
-                       "values of I/Sig(I)",
-                       )
-
-        group.addParam('mtzForceStaticModel', pwprot.BooleanParam,
-                       label='Force static model?', default=False,
-                       help="Force program to use static model even if "
-                       "scan varying is present",
-                       )
-
-        group.addParam('mtzFilter_ice', pwprot.BooleanParam, default=False,
-                       label='Filter ice?',
-                       help="Filter out reflections at typical ice ring "
-                       "resolutions before max_cell estimation.")
-
-        group.addParam('mtzDMin', pwprot.FloatParam,
-                       label='d_min',
-                       default=None, allowsNull=True,
-                       help="Filter out reflections with d-spacing "
-                       "below d_min",
-                       )
-
-        group.addParam('mtzHklout', pwprot.StringParam,
-                       label='Output file',
-                       default="",
-                       help="The output MTZ filename, defaults to "
-                       "integrated_<jobID>.mtz",
-                       )
-
-        group.addParam('mtzCrystalName', pwprot.StringParam,
-                       label='Crystal name',
-                       default='XTAL',
-                       help="The name of the crystal "
-                       "for the mtz file metadata",
-                       )
-
-        group = form.addGroup(
-            'sadabs', condition=f"exportFormat=={SADABS}")
-
-        group.addParam('sadabsHklout', pwprot.StringParam,
-                       label='Output filename',
-                       default='integrated.sad',
-                       help="The output raw sadabs file",
-                       )
-
-        group.addParam('sadabsRun', pwprot.IntParam,
-                       label='Batch or run number',
-                       default=1, allowsNull=True,
-                       help="Batch number / run number for output file",
-                       )
-
-        group.addParam('sadabsPredict', pwprot.BooleanParam,
-                       label='Predict from static model', default=False,
-                       help="Compute centroids with static model, "
-                       "not observations",
-                       )
-
-        group = form.addGroup(
-            'Nexus', condition=f"exportFormat=={NXS}")
-        group.addParam('nxsHklout', pwprot.StringParam,
-                       label='Output filename',
-                       default='integrated.nxs',
-                       help="The output Nexus file",
-                       )
-
-        group.addParam('nxsInstrumentName', pwprot.StringParam,
-                       label='Instrument name',
-                       default='Unknown',
-                       help="Name of the instrument/beamline",
-                       )
-
-        group.addParam('nxsInstrumentShortName', pwprot.StringParam,
-                       label='Short instrument name',
-                       default='Unknown',
-                       help="Short name for instrument/beamline, "
-                       "perhaps the acronym",
-                       )
-
-        group.addParam('nxsSourceName', pwprot.StringParam,
-                       label='Source name',
-                       default='Unknown',
-                       help="Name of the source/facility",
-                       )
-
-        group.addParam('nxsSourceShortName', pwprot.StringParam,
-                       label='Short source name',
-                       default='Unknown',
-                       help="Short name for source, perhaps the acronym",
-                       )
-=======
         form.addParam(
             "exportFormat",
             pwprot.EnumParam,
             label="Which format do you want to export?",
-            choices=["mtz", "sadabs", "nxs", "mmcif", "xds_ascii", "json"],
+            choices=exportFormatChoices,
             default=MTZ,
             display=pwprot.EnumParam.DISPLAY_HLIST,
             help="The output file format. Please note that "
@@ -357,7 +236,6 @@
             default="",
             help="The output CIF file, defaults to " "<jobID>_integrated.cif.",
         )
->>>>>>> a77166a4
 
         group = form.addGroup(
             "XDS_ASCII", condition=f"exportFormat=={XDS_ASCII}"
@@ -397,78 +275,108 @@
         )
 
         if dutils.isMinDialsVersion("3.9.0"):
-            group = form.addGroup(
-                "shelx", condition=f"exportFormat=={SHELX}")
-            group.addParam("shelxName", pwprot.StringParam,
-                           label="Shelx base name",
-                           default="dials",
-                           )
-            group.addParam("shelxScale", pwprot.BooleanParam,
-                           label="Scale reflections?",
-                           help=("Scale reflections to maximise output "
-                                 "precision in SHELX 8.2f format"),
-                           default=True,
-                           )
-            group.addParam("shelxScaleMin", pwprot.FloatParam,
-                           condition="shelxScale",
-                           label="Minimum intensity value after scaling",
-                           default=-9999.0
-                           )
-            group.addParam("shelxScaleMax", pwprot.FloatParam,
-                           condition="shelxScale",
-                           label="Maximum intensity value after scaling",
-                           default=9999.0
-                           )
-            group = form.addGroup(
-                "pets", condition=f"exportFormat=={PETS}")
-            group.addParam("petsPrefix", pwprot.StringParam,
-                           label="Filename prefix",
-                           default="dials_dyn",
-                           help=("The prefix for output files, where the "
-                                 "default will produce dials_dyn.cif_pets")
-                           )
-            group.addParam("petsId", pwprot.IntParam,
-                           label=("ID of experiment to export from"
-                                  " multi-experiment list:"),
-                           default=None,
-                           allowsNull=True,
-                           expertLevel=pwprot.LEVEL_ADVANCED
-                           )
-            group.addParam("petsPartialityCutoff", pwprot.FloatParam,
-                           label="Partiality cutoff",
-                           default=0.99,
-                           allowsNull=True,
-                           help=("Cutoff for determining which reflections are"
-                                 " deemed to be fully recorded")
-                           )
-            group.addParam("petsFlagFiltering", pwprot.BooleanParam,
-                           label="Flag filtering",
-                           default=False,
-                           expertLevel=pwprot.LEVEL_ADVANCED,
-                           help=("If true, keep only the reflections where the"
-                                 " relevant `integrated` flag is set (either "
-                                 "`integrated_sum` or `integrated_prf`). This"
-                                 " seems to be quite restrictive compared to"
-                                 " PETS, so is not set by default.")
-                           )
-            group.addParam("petsVFExcitationErrorCutoff", pwprot.FloatParam,
-                           label="Excitation error cutoff",
-                           default=0.04,
-                           allowsNull=True,
-                           help=("Excitation error cutoff determining which "
-                                 "reflections are included in virtual frames")
-                           )
-            group.addParam("petsVFNMerged", pwprot.IntParam,
-                           label=("Number of frames to merge in a virtual"
-                                  " frame"),
-                           default=1,
-                           allowsNull=True,
-                           )
-            group.addParam("petsVFStep", pwprot.IntParam,
-                           label=("Steps between frames"),
-                           default=1,
-                           allowsNull=True,
-                           )
+            group = form.addGroup("shelx", condition=f"exportFormat=={SHELX}")
+            group.addParam(
+                "shelxName",
+                pwprot.StringParam,
+                label="Shelx base name",
+                default="dials",
+            )
+            group.addParam(
+                "shelxScale",
+                pwprot.BooleanParam,
+                label="Scale reflections?",
+                help=(
+                    "Scale reflections to maximise output "
+                    "precision in SHELX 8.2f format"
+                ),
+                default=True,
+            )
+            group.addParam(
+                "shelxScaleMin",
+                pwprot.FloatParam,
+                condition="shelxScale",
+                label="Minimum intensity value after scaling",
+                default=-9999.0,
+            )
+            group.addParam(
+                "shelxScaleMax",
+                pwprot.FloatParam,
+                condition="shelxScale",
+                label="Maximum intensity value after scaling",
+                default=9999.0,
+            )
+            group = form.addGroup("pets", condition=f"exportFormat=={PETS}")
+            group.addParam(
+                "petsPrefix",
+                pwprot.StringParam,
+                label="Filename prefix",
+                default="dials_dyn",
+                help=(
+                    "The prefix for output files, where the "
+                    "default will produce dials_dyn.cif_pets"
+                ),
+            )
+            group.addParam(
+                "petsId",
+                pwprot.IntParam,
+                label=(
+                    "ID of experiment to export from" " multi-experiment list:"
+                ),
+                default=None,
+                allowsNull=True,
+                expertLevel=pwprot.LEVEL_ADVANCED,
+            )
+            group.addParam(
+                "petsPartialityCutoff",
+                pwprot.FloatParam,
+                label="Partiality cutoff",
+                default=0.99,
+                allowsNull=True,
+                help=(
+                    "Cutoff for determining which reflections are"
+                    " deemed to be fully recorded"
+                ),
+            )
+            group.addParam(
+                "petsFlagFiltering",
+                pwprot.BooleanParam,
+                label="Flag filtering",
+                default=False,
+                expertLevel=pwprot.LEVEL_ADVANCED,
+                help=(
+                    "If true, keep only the reflections where the"
+                    " relevant `integrated` flag is set (either "
+                    "`integrated_sum` or `integrated_prf`). This"
+                    " seems to be quite restrictive compared to"
+                    " PETS, so is not set by default."
+                ),
+            )
+            group.addParam(
+                "petsVFExcitationErrorCutoff",
+                pwprot.FloatParam,
+                label="Excitation error cutoff",
+                default=0.04,
+                allowsNull=True,
+                help=(
+                    "Excitation error cutoff determining which "
+                    "reflections are included in virtual frames"
+                ),
+            )
+            group.addParam(
+                "petsVFNMerged",
+                pwprot.IntParam,
+                label=("Number of frames to merge in a virtual" " frame"),
+                default=1,
+                allowsNull=True,
+            )
+            group.addParam(
+                "petsVFStep",
+                pwprot.IntParam,
+                label=("Steps between frames"),
+                default=1,
+                allowsNull=True,
+            )
 
         # Allow an easy way to import a phil file with parameters
         PhilBase._definePhilParams(self, form)
@@ -539,26 +447,15 @@
 
     def _extraParams(self):
         params = ""
-<<<<<<< HEAD
-        if self.getFormat() is MTZ:
-            params += self.mtzExtraParams()
-
-        elif self.getFormat() is SADABS:
-            params += self.sadabsExtraParams()
-
-        elif self.getFormat() is NXS:
-            params += self.nxsExtraParams()
-=======
         if self.exportFormat.get() is MTZ:
             if self.mtzCombinePartials:
                 params += " mtz.combine_partials=True"
 
-            params += (
-                f" mtz.partiality_threshold="
-                f"{self.mtzPartialityThreshold.get()}"
-            )
-
-            params += f" mtz.min_isigi={self.mtzMinIsigi.get()}"
+        elif self.getFormat() is SADABS:
+            params += self.sadabsExtraParams()
+
+        elif self.getFormat() is NXS:
+            params += self.nxsExtraParams()
 
             if self.mtzForceStaticModel:
                 params += " mtz.force_static_model=True"
@@ -569,44 +466,22 @@
             if self.mtzDMin.get() is not None:
                 params += f" mtz.d_min={self.mtzDMin.get()}"
 
-            params += (
-                f" mtz.crystal_name="
-                f"{self.getCrystalName(self.mtzCrystalName.get())}"
-            )
-            params += f" mtz.project_name={self.getProjectName()}"
-
-        elif self.exportFormat.get() is SADABS:
-            if self.sadabsRun.get() != 1:
-                params += f" sadabs.run={self.sadabsRun.get()}"
-
-            if self.sadabsPredict:
-                params += " sadabs.predict=True"
-
-        elif self.exportFormat.get() is NXS:
-            params += (
-                f" nxs.instrument_name=" f"{self.nxsInstrumentName.get()}"
-            )
-
-            params += (
-                f" nxs.instrument_short_name="
-                f"{self.nxsInstrumentShortName.get()}"
-            )
->>>>>>> a77166a4
+        elif self.getFormat() is SADABS:
+            params += self.sadabsExtraParams()
+
+        elif self.getFormat() is NXS:
+            params += self.nxsExtraParams()
 
         elif self.getFormat() is JSON:
             params += self.jsonExtraParams()
 
-<<<<<<< HEAD
         elif self.getFormat() is SHELX:
             params += self.shelxExtraParams()
-=======
-            params += (
-                f" nxs.source_short_name=" f"{self.nxsSourceShortName.get()}"
-            )
->>>>>>> a77166a4
 
         elif self.getFormat() is PETS:
             params += self.petsExtraParams()
+
+            params += f" nxs.source_name={self.nxsSourceName.get()}"
 
         return params
 
@@ -695,23 +570,28 @@
 
         jsonStr = f"json.filename={self.getExport()}"
 
-        shelxStr = (f"shelx.hklout={self.getExport()}.hkl "
-                    f"shelx.ins={self.getExport()}.ins")
+        shelxStr = (
+            f"shelx.hklout={self.getExport()}.hkl "
+            f"shelx.ins={self.getExport()}.ins"
+        )
 
         petsStr = f"pets.filename_prefix={self.getExport()}"
 
         idx = self.getFormat()
 
-<<<<<<< HEAD
         formats = exportFormatChoices
 
-        nameStr = [mtzStr, sadabsStr, nxsStr, mmcifStr,
-                   xdsAsciiStr, jsonStr, shelxStr, petsStr]
-
-=======
-        formats = ["mtz", "sadabs", "nxs", "mmcif", "xds_ascii", "json"]
-        nameStr = [mtzStr, sadabsStr, nxsStr, mmcifStr, xdsAsciiStr, jsonStr]
->>>>>>> a77166a4
+        nameStr = [
+            mtzStr,
+            sadabsStr,
+            nxsStr,
+            mmcifStr,
+            xdsAsciiStr,
+            jsonStr,
+            shelxStr,
+            petsStr,
+        ]
+
         outputString = f"format={formats[idx]} {nameStr[idx]}"
         return outputString
 
@@ -720,8 +600,10 @@
         if self.mtzCombinePartials:
             params += " mtz.combine_partials=True"
 
-            params += (f" mtz.partiality_threshold="
-                       f"{self.mtzPartialityThreshold.get()}")
+            params += (
+                f" mtz.partiality_threshold="
+                f"{self.mtzPartialityThreshold.get()}"
+            )
 
             params += f" mtz.min_isigi={self.mtzMinIsigi.get()}"
 
@@ -734,8 +616,10 @@
         if self.mtzDMin.get() is not None:
             params += f" mtz.d_min={self.mtzDMin.get()}"
 
-        params += (f" mtz.crystal_name="
-                   f"{self.getCrystalName(self.mtzCrystalName.get())}")
+        params += (
+            f" mtz.crystal_name="
+            f"{self.getCrystalName(self.mtzCrystalName.get())}"
+        )
         params += f" mtz.project_name={self.getProjectName()}"
         return params
 
@@ -750,16 +634,16 @@
 
     def nxsExtraParams(self):
         params = ""
-        params += (f" nxs.instrument_name="
-                   f"{self.nxsInstrumentName.get()}")
-
-        params += (f" nxs.instrument_short_name="
-                   f"{self.nxsInstrumentShortName.get()}")
+        params += f" nxs.instrument_name=" f"{self.nxsInstrumentName.get()}"
+
+        params += (
+            f" nxs.instrument_short_name="
+            f"{self.nxsInstrumentShortName.get()}"
+        )
 
         params += f" nxs.source_name={self.nxsSourceName.get()}"
 
-        params += (f" nxs.source_short_name="
-                   f"{self.nxsSourceShortName.get()}")
+        params += f" nxs.source_short_name=" f"{self.nxsSourceShortName.get()}"
         return params
 
     def jsonExtraParams(self):
@@ -774,11 +658,13 @@
     def shelxExtraParams(self):
         params = ""
         if self.shelxScale.get():
-            params += (f" scale=True scale_range="
-                       f"{self.shelxScaleMin.get()},"
-                       f"{self.shelxScaleMax.get()}")
+            params += (
+                f" scale=True scale_range="
+                f"{self.shelxScaleMin.get()},"
+                f"{self.shelxScaleMax.get()}"
+            )
         else:
-            params += f" scale=False"
+            params += " scale=False"
 
         return params
 
@@ -793,9 +679,9 @@
             params += f" id={petsID}"
         params += f" partiality_cutoff={self.petsPartialityCutoff.get()}"
         if self.petsFlagFiltering.get():
-            params += f" flag_filtering=True"
+            params += " flag_filtering=True"
         else:
-            params += f" flag_filtering=False"
+            params += " flag_filtering=False"
         if eeCutoff is not None:
             params += f" excitation_error_cutoff={eeCutoff}"
         if nMerged is not None:
